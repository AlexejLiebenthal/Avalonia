﻿// -----------------------------------------------------------------------
// <copyright file="Activator.cs" company="Steven Kirk">
// Copyright 2014 MIT Licence. See licence.md for more information.
// </copyright>
// -----------------------------------------------------------------------

namespace Perspex.Styling
{
    using System;
    using System.Collections.Generic;
    using System.Linq;
    using System.Reactive.Disposables;

    public enum ActivatorMode
    {
        And,
        Or,
    }

    public class Activator : IObservable<bool>
    {
        ActivatorMode mode;

        List<bool> values = new List<bool>();

        List<IDisposable> subscriptions = new List<IDisposable>();

        List<IObserver<bool>> observers = new List<IObserver<bool>>();

        bool last = false;

<<<<<<< HEAD
        public Activator(Selector match, IStyleable control)
=======
        public Activator(IEnumerable<IObservable<bool>> inputs, ActivatorMode mode = ActivatorMode.And)
>>>>>>> eb3b6b13
        {
            int i = 0;

            this.mode = mode;

            foreach (IObservable<bool> input in inputs)
            {
                int iCaptured = i;

<<<<<<< HEAD
                if (match.Observable != null)
                {
                    this.values.Add(false);

                    IDisposable subscription = match.Observable(control).Subscribe(
                        x => this.Update(iCaptured, x),
                        x => this.Finish(iCaptured),
                        () => this.Finish(iCaptured));
                    this.subscriptions.Add(subscription);
                    ++i;
                }
=======
                this.values.Add(false);
>>>>>>> eb3b6b13

                IDisposable subscription = input.Subscribe(
                    x => this.Update(iCaptured, x),
                    x => this.Finish(iCaptured),
                    () => this.Finish(iCaptured));
                this.subscriptions.Add(subscription);
                ++i;
            }
        }

        public IDisposable Subscribe(IObserver<bool> observer)
        {
            Contract.Requires<ArgumentNullException>(observer != null);

            this.observers.Add(observer);
            observer.OnNext(last);
            return Disposable.Create(() => this.observers.Remove(observer));
        }

        private void Update(int index, bool value)
        {
            this.values[index] = value;

            bool current;
            
            switch (this.mode)
            {
                case ActivatorMode.And:
                    current = this.values.All(x => x);
                    break;
                case ActivatorMode.Or:
                    current = this.values.Any(x => x);
                    break;
                default:
                    throw new InvalidOperationException("Invalid Activator mode.");
            }

            if (current != last)
            {
                this.Push(current);
                last = current;
            }
        }

        private void Finish(int i)
        {
            // If the observable has finished on 'false' and we're in And mode then it will never 
            // go back to true so we can unsubscribe from all the other subscriptions now. 
            // Similarly in Or mode; if the completed value is true then we're done.
            bool unsubscribe = this.mode == ActivatorMode.And ? !this.values[i] : this.values[i];

            if (unsubscribe)
            {
                foreach (IDisposable subscription in this.subscriptions)
                {
                    subscription.Dispose();
                }
            }
        }

        private void Push(bool value)
        {
            foreach (IObserver<bool> observer in this.observers)
            {
                observer.OnNext(value);
            }
        }
    }
}<|MERGE_RESOLUTION|>--- conflicted
+++ resolved
@@ -29,11 +29,7 @@
 
         bool last = false;
 
-<<<<<<< HEAD
-        public Activator(Selector match, IStyleable control)
-=======
         public Activator(IEnumerable<IObservable<bool>> inputs, ActivatorMode mode = ActivatorMode.And)
->>>>>>> eb3b6b13
         {
             int i = 0;
 
@@ -43,21 +39,7 @@
             {
                 int iCaptured = i;
 
-<<<<<<< HEAD
-                if (match.Observable != null)
-                {
-                    this.values.Add(false);
-
-                    IDisposable subscription = match.Observable(control).Subscribe(
-                        x => this.Update(iCaptured, x),
-                        x => this.Finish(iCaptured),
-                        () => this.Finish(iCaptured));
-                    this.subscriptions.Add(subscription);
-                    ++i;
-                }
-=======
                 this.values.Add(false);
->>>>>>> eb3b6b13
 
                 IDisposable subscription = input.Subscribe(
                     x => this.Update(iCaptured, x),
