// Copyright (c) The Avalonia Project. All rights reserved.
// Licensed under the MIT license. See licence.md file in the project root for full license information.

using System.Linq;
using Avalonia.Media;

namespace Avalonia.Direct2D1.Media
{
    public class LinearGradientBrushImpl : BrushImpl
    {
        public LinearGradientBrushImpl(
<<<<<<< HEAD
            Avalonia.Media.ILinearGradientBrush brush,
=======
            ILinearGradientBrush brush,
>>>>>>> 596722a0
            SharpDX.Direct2D1.RenderTarget target,
            Size destinationSize)
        {
            if (brush.GradientStops.Count == 0)
            {
                return;
            }

            var gradientStops = brush.GradientStops.Select(s => new SharpDX.Direct2D1.GradientStop
            {
                Color = s.Color.ToDirect2D(),
                Position = (float)s.Offset
            }).ToArray();

            var startPoint = brush.StartPoint.ToPixels(destinationSize);
            var endPoint = brush.EndPoint.ToPixels(destinationSize);

            using (var stops = new SharpDX.Direct2D1.GradientStopCollection(
                target,
                gradientStops,
                brush.SpreadMethod.ToDirect2D()))
            {
                PlatformBrush = new SharpDX.Direct2D1.LinearGradientBrush(
                    target,
                    new SharpDX.Direct2D1.LinearGradientBrushProperties
                    {
                        StartPoint = startPoint.ToSharpDX(),
                        EndPoint = endPoint.ToSharpDX()
                    },
                    new SharpDX.Direct2D1.BrushProperties
                    {
                        Opacity = (float)brush.Opacity,
                        Transform = PrimitiveExtensions.Matrix3x2Identity,
                    },
                    stops);
            }
        }
    }
}<|MERGE_RESOLUTION|>--- conflicted
+++ resolved
@@ -9,11 +9,7 @@
     public class LinearGradientBrushImpl : BrushImpl
     {
         public LinearGradientBrushImpl(
-<<<<<<< HEAD
-            Avalonia.Media.ILinearGradientBrush brush,
-=======
             ILinearGradientBrush brush,
->>>>>>> 596722a0
             SharpDX.Direct2D1.RenderTarget target,
             Size destinationSize)
         {
