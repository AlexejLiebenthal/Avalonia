--- conflicted
+++ resolved
@@ -77,11 +77,7 @@
   </Style>
   <Style Selector="Slider /template/ Border#TrackBackground">
     <Setter Property="BorderThickness" Value="2"/>
-<<<<<<< HEAD
     <Setter Property="BorderBrush" Value="{DynamicResource ThemeBorderLightBrush}"/>
-  </Style>  
-=======
-    <Setter Property="BorderBrush" Value="{StyleResource ThemeBorderLightBrush}"/>
   </Style>
   <Style Selector="Slider /template/ RepeatButton.repeattrack">
     <Setter Property="Background" Value="Transparent"/>
@@ -91,5 +87,4 @@
         </ControlTemplate>
     </Setter>
   </Style>
->>>>>>> 64c5a504
 </Styles>