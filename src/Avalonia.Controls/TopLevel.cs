--- conflicted
+++ resolved
@@ -213,14 +213,15 @@
         }
 
         /// <summary>
-<<<<<<< HEAD
         /// Handles a paint notification from <see cref="ITopLevelImpl.Resized"/>.
         /// </summary>
         /// <param name="rect">The dirty area.</param>
         protected virtual void HandlePaint(Rect rect)
         {
             Renderer?.Paint(rect);
-=======
+        }
+
+        /// <summary>
         /// Handles a closed notification from <see cref="ITopLevelImpl.Closed"/>.
         /// </summary>
         protected virtual void HandleClosed()
@@ -229,7 +230,6 @@
             Renderer?.Dispose();
             Renderer = null;
             _applicationLifecycle.OnExit -= OnApplicationExiting;
->>>>>>> ea8ac9c4
         }
 
         /// <summary>
@@ -290,21 +290,6 @@
             return result;
         }
 
-<<<<<<< HEAD
-        /// <summary>
-        /// Handles a closed notification from <see cref="ITopLevelImpl.Closed"/>.
-        /// </summary>
-        private void HandleClosed()
-        {
-            IsVisible = false;
-            Closed?.Invoke(this, EventArgs.Empty);
-            Renderer?.Dispose();
-            Renderer = null;
-            _applicationLifecycle.OnExit -= OnApplicationExiting;
-        }
-
-=======
->>>>>>> ea8ac9c4
         private void OnApplicationExiting(object sender, EventArgs args)
         {
             HandleApplicationExiting();
